"""
Tests for Thomson scattering analysis functions
"""

import astropy.units as u
import copy
import numpy as np
import pytest

from lmfit import Parameters

from plasmapy.diagnostics import thomson
from plasmapy.particles import Particle


def example_inst_fcn(w):
    """
    Example insturment function for use in testing
    """
    sigma = 0.5 * u.nm
    arg = (w / sigma).to(u.dimensionless_unscaled)
    inst = np.exp(-(arg ** 2))
    inst *= 1 / np.sum(inst)
    return inst


def width_at_value(x, y, val):
    """
    Calculates the width of a curve at a given value.
    """
    above = np.where(y > val, x, np.nan)
    return np.abs(np.nanmax(above) - np.nanmin(above))


def gen_collective_spectrum():
    """
    Generates an example Thomson scattering spectrum in the collective regime
    """
    wavelengths = np.arange(520, 545, 0.01) * u.nm
    probe_wavelength = 532 * u.nm
    n = 5e17 * u.cm ** -3
    probe_vec = np.array([1, 0, 0])
    scatter_vec = np.array([0, 1, 0])
    Te = 10 * u.eV
    Ti = 10 * u.eV
    ion_species = ["C-12 5+"]

    alpha, Skw = thomson.spectral_density(
        wavelengths,
        probe_wavelength,
        n,
        Te,
        Ti,
        ion_species=ion_species,
        probe_vec=probe_vec,
        scatter_vec=scatter_vec,
    )

    return alpha, wavelengths, Skw


def gen_multiple_ion_species_spectrum():
    """
    Generates an example Thomson scattering spectrum for multiple ion species
    that also have drift velocities. Parameters are set to be in the
    collective regime where ion species are important.
    """
    wavelengths = np.arange(520, 545, 0.01) * u.nm
    probe_wavelength = 532 * u.nm
    n = 5e17 * u.cm ** -3
    probe_vec = np.array([1, 0, 0])
    scatter_vec = np.array([0, 1, 0])
    ifract = np.array([0.7, 0.3])
    Te = 10 * u.eV
    Ti = np.array([5, 5]) * u.eV
    electron_vel = np.array([[300, 0, 0]]) * u.km / u.s
    ion_vel = np.array([[-500, 0, 0], [0, 500, 0]]) * u.km / u.s

    # Use this to also test passing in ion species as Particle objects
    ion_species = [Particle("p+"), Particle("C-12 5+")]

    alpha, Skw = thomson.spectral_density(
        wavelengths,
        probe_wavelength,
        n,
        Te,
        Ti,
        ifract=ifract,
        ion_species=ion_species,
        probe_vec=probe_vec,
        scatter_vec=scatter_vec,
        electron_vel=electron_vel,
        ion_vel=ion_vel,
    )

    return alpha, wavelengths, Skw


def gen_non_collective_spectrum():
    """
    Generates an example Thomson scattering spectrum in the non-collective
    regime
    """
    wavelengths = np.arange(500, 570, 0.01) * u.nm
    probe_wavelength = 532 * u.nm
    n = 5e15 * u.cm ** -3
    probe_vec = np.array([1, 0, 0])
    scatter_vec = np.array([0, 1, 0])
    Te = 100 * u.eV
    Ti = np.array([10]) * u.eV
    ion_species = ["H+"]

    alpha, Skw = thomson.spectral_density(
        wavelengths,
        probe_wavelength,
        n,
        Te,
        Ti,
        ion_species=ion_species,
        probe_vec=probe_vec,
        scatter_vec=scatter_vec,
    )

    return alpha, wavelengths, Skw


def test_different_input_types():

    # Define some constants
    wavelengths = np.arange(520, 545, 0.01) * u.nm
    probe_wavelength = 532 * u.nm
    n = 5e17 * u.cm ** -3
    probe_vec = np.array([1, 0, 0])
    scatter_vec = np.array([0, 1, 0])
    ifract = np.array([1.0])
    Te = np.array([10]) * u.eV
    Ti = np.array([10]) * u.eV
    ion_species = "C-12 5+"

    # Raise a ValueError with inconsistent ion array lengths
    with pytest.raises(ValueError):
        alpha, Skw = thomson.spectral_density(
            wavelengths,
            probe_wavelength,
            n,
            Te,
            Ti,
            ifract=np.array([0.5, 0.5]),
            ion_species=ion_species,
            probe_vec=probe_vec,
            scatter_vec=scatter_vec,
        )

    # Raise a ValueError with inconsistent ion temperature array
    with pytest.raises(ValueError):
        alpha, Skw = thomson.spectral_density(
            wavelengths,
            probe_wavelength,
            n,
            Te,
            np.array([5, 5]) * u.eV,
            ifract=ifract,
            ion_species=ion_species,
            probe_vec=probe_vec,
            scatter_vec=scatter_vec,
        )

    # Raise a ValueError with empty ion_species
    with pytest.raises(ValueError):
        alpha, Skw = thomson.spectral_density(
            wavelengths,
            probe_wavelength,
            n,
            Te,
            Ti,
            ifract=ifract,
            ion_species=[],
            probe_vec=probe_vec,
            scatter_vec=scatter_vec,
        )

    # Raise a Value Error with inconsistent electron array lengths
    # Te.size != efract.size
    with pytest.raises(ValueError):
        alpha, Skw = thomson.spectral_density(
            wavelengths,
            probe_wavelength,
            n,
            np.array([1, 10]) * u.eV,
            Ti,
            efract=np.array([0.5, 0.2, 0.3]),
            probe_vec=probe_vec,
            scatter_vec=scatter_vec,
        )

    # Electron vel shape not compatible with efract.size
    with pytest.raises(ValueError):
        alpha, Skw = thomson.spectral_density(
            wavelengths,
            probe_wavelength,
            n,
            Te,
            Ti,
            efract=np.array([0.5, 0.5]),
            electron_vel=np.array([[100, 0, 0]]) * u.km / u.s,
            probe_vec=probe_vec,
            scatter_vec=scatter_vec,
        )

    # Electron_vdir cannot be zero
    with pytest.raises(ValueError):
        alpha, Skw = thomson.spectral_density(
            wavelengths,
            probe_wavelength,
            n,
            Te,
            Ti,
            electron_speed=np.array([1, 1]) * u.m / u.s,
            electron_vdir=np.array([[0, 0, 0], [1, 0, 0]]),
            probe_vec=probe_vec,
            scatter_vec=scatter_vec,
        )

    # Electron_vdir cannot be zero
    with pytest.raises(ValueError):
        alpha, Skw = thomson.spectral_density(
            wavelengths,
            probe_wavelength,
            n,
            Te,
            Ti,
            ion_speed=np.array([100, 100]) * u.m / u.s,
            ion_vdir=np.array([[0, 0, 0], [1, 0, 0]]),
            probe_vec=probe_vec,
            scatter_vec=scatter_vec,
        )

def test_collective_spectrum():
    """
    Compares the generated spectrum to previously determined values
    """
    alpha, wavelength, Skw = gen_collective_spectrum()
    
    # Check that alpha is correct
    assert np.isclose(
        alpha, 1.801, atol=0.01
    ), f"Collective case alpha returns {alpha} instead of expected 1.801"

    i_width = width_at_value(wavelength.value, Skw.value, 2e-13)
    e_width = width_at_value(wavelength.value, Skw.value, 0.2e-13)
    
    # Check that the widths of the ion and electron features match expectations
    assert np.isclose(i_width, 0.2199, 1e-3), (
        "Collective case ion feature "
        f"width is {i_width}"
        "instead of expected 0.2199"
    )

    assert np.isclose(e_width, 17.7899, 1e-3), (
        "Collective case electron "
        f"feature width is {e_width} "
        "instead of expected 17.7899"
    )

    


def test_non_collective_spectrum():
    """
    Compares the generated spectrum to previously determined values
    """
    alpha, wavelength, Skw = gen_non_collective_spectrum()

    # Check that alpha is correct
    assert np.isclose(
        alpha, 0.05707, atol=0.01
    ), "Non-collective case alpha returns {alpha} instead of expected 0.05707"

    e_width = width_at_value(wavelength.value, Skw.value, 0.2e-13)

    # Check that the widts of the electron feature matchs expectations
    assert np.isclose(e_width, 22.6699, 1e-3), (
        "Non-collective case electron "
        f"feature width is {e_width} "
        "instead of expected 22.6699"
    )


def test_multiple_ion_species_spectrum():
    """
    Compares the generated spectrum to previously determined values
    """

    alpha, wavelength, Skw = gen_multiple_ion_species_spectrum()

    # Compute the width and max of the spectrum, and the wavelength
    # of the max (sensitive to ion vel)
    width = width_at_value(wavelength.value, Skw.value, 0.2e-11)
    max_skw = np.max(Skw.value)
    max_wavelength = wavelength.value[np.argmax(Skw.value)]

    # Check width
    assert np.isclose(width, 0.14, 1e-2), (
        f"Multiple ion species case spectrum width is {width} instead of "
        "expected 0.14"
    )

    # Check max value
    assert np.isclose(max_skw, 2.4e-11, 1e-11), (
        f"Multiple ion species case spectrum max is {max_skw} instead of "
        "expected 2.4e-11"
    )

    # Check max peak location
    assert np.isclose(max_wavelength, 530.799, 1e-2), (
        "Multiple ion species case spectrum peak wavelength is "
        f"{max_wavelength} instead of expected 530.79"
    )


def test_split_populations():
    """
    This test makes sure that splitting a single population of ions or electrons
    into two identical halves returns the same result.
    """

    wavelengths = np.arange(520, 545, 0.01) * u.nm
    probe_wavelength = 532 * u.nm
    n = 5e17 * u.cm ** -3
    probe_vec = np.array([1, 0, 0])
    scatter_vec = np.array([0, 1, 0])

    # Combined
    Te = np.array([10]) * u.eV
    Ti = np.array([10]) * u.eV
    ion_species = ["H+"]
    ifract = np.array([1.0])
    efract = np.array([1.0])

    alpha, Skw0 = thomson.spectral_density(
        wavelengths,
        probe_wavelength,
        n,
        Te,
        Ti,
        ifract=ifract,
        efract=efract,
        ion_species=ion_species,
        probe_vec=probe_vec,
        scatter_vec=scatter_vec,
    )

    # Split e and i populations into two parts
    # this should not change the results since the parts are identical
    Te = np.array([10, 10]) * u.eV
    Ti = np.array([10, 10]) * u.eV
    ion_species = ["H+", "H+"]
    ifract = np.array([0.2, 0.8])
    efract = np.array([0.8, 0.2])

    alpha, Skw1 = thomson.spectral_density(
        wavelengths,
        probe_wavelength,
        n,
        Te,
        Ti,
        ifract=ifract,
        efract=efract,
        ion_species=ion_species,
        probe_vec=probe_vec,
        scatter_vec=scatter_vec,
    )

    # Calculate the deviation between the two spectra
    # (any differences should be in the noise)
    deviation = (Skw0 - Skw1) / Skw0 * 100

    assert np.all(deviation < 1e-6), "Failed split populations test"


def test_thomson_with_insturment_function():
    """
    Generates an example Thomson scattering spectrum with an insturment
    function applied
    """
    wavelengths = np.arange(520, 545, 0.01) * u.nm
    probe_wavelength = 532 * u.nm
    n = 5e17 * u.cm ** -3
    probe_vec = np.array([1, 0, 0])
    scatter_vec = np.array([0, 1, 0])
    Te = 10 * u.eV
    Ti = np.array([10]) * u.eV
    ion_species = ["C-12 5+"]

    alpha, Skw_with = thomson.spectral_density(
        wavelengths,
        probe_wavelength,
        n,
        Te,
        Ti,
        ion_species=ion_species,
        probe_vec=probe_vec,
        scatter_vec=scatter_vec,
        inst_fcn=example_inst_fcn,
    )

    alpha, Skw_without = thomson.spectral_density(
        wavelengths,
        probe_wavelength,
        n,
        Te,
        Ti,
        ion_species=ion_species,
        probe_vec=probe_vec,
        scatter_vec=scatter_vec,
    )

    # Assert that the insturment function has made the IAW peak wider
    w1 = width_at_value(wavelengths.value, Skw_with.value, 2e-13)
    w2 = width_at_value(wavelengths.value, Skw_without.value, 2e-13)
    assert w1 > w2


def test_param_to_array_fcns():
    """
    Tests a few low-level routines used to convert lmfit scalar parameters
    into array input for `spectral_density` based on a naming convention
    """
    params = Parameters()

    # Create two groups of test variabels, one scalars and one vectors
    prefix = "Te"
    for i in range(3):
        params.add(prefix + f"_{i}", value=2)

    prefix = "ion_vel"
    for i in range(2):
        for j in ["x", "y", "z"]:
            params.add(prefix + f"_{j}_{i}", value=2)

    arr = thomson._params_to_array(params, "Te", vector=False)
    assert arr.shape == (3,)
    assert np.mean(arr) == 2

    arr = thomson._params_to_array(params, "ion_vel", vector=True)
    assert arr.shape == (2, 3)
    assert np.mean(arr) == 2


def run_fit(
    wavelengths,
    params,
    settings,
    noise_amp=0.05,
    notch=None,
    fit_method="differential_evolution",
    fit_kws={},
    max_iter=None,
    check_errors=True,
    require_redchi=1,
):
    """
    This function takes a Parameters object, generates some synthetic data near it,
    perturbs the initial values, then tries a fit

    """

    true_params = copy.deepcopy(params)

    skeys = list(settings.keys())
    pkeys = list(params.keys())

<<<<<<< HEAD
    # Fill any missing settings
    if "electron_vdir" not in skeys:
        settings["electron_vdir"] = None

    if "ion_vdir" not in skeys:
        settings["ion_vdir"] = None

=======
>>>>>>> 669a805b
    # Fill any missing required parameters
    if "efract_0" not in pkeys:
        params.add("efract_0", value=1.0, vary=False)

    if "ifract_0" not in pkeys:
        params.add("ifract_0", value=1.0, vary=False)

    if "electron_speed" not in pkeys:
        params.add("electron_speed_0", value=0.0, vary=False)

    if "ion_speed" not in pkeys:
        params.add("ion_speed_0", value=0.0, vary=False)

<<<<<<< HEAD
=======
    # LOAD FROM PARAMS
    n = params["n"] * u.cm ** -3
    Te = thomson._params_to_array(params, "Te") * u.eV
    Ti = thomson._params_to_array(params, "Ti") * u.eV
    efract = thomson._params_to_array(params, "efract")
    ifract = thomson._params_to_array(params, "ifract")
    electron_speed = thomson._params_to_array(params, "electron_speed") * u.m / u.s
    ion_speed = thomson._params_to_array(params, "ion_speed") * u.m / u.s

>>>>>>> 669a805b
    # LOAD FROM SETTINGS
    ion_species = settings["ion_species"]
    probe_vec = settings["probe_vec"]
    scatter_vec = settings["scatter_vec"]
<<<<<<< HEAD
    electron_vdir = settings["electron_vdir"]
    ion_vdir = settings["ion_vdir"]
    probe_wavelength = settings["probe_wavelength"]

    # LOAD FROM PARAMS
    n = params["n"] 
    Te = thomson._params_to_array(params, "Te") 
    Ti = thomson._params_to_array(params, "Ti") 
    efract = thomson._params_to_array(params, "efract")
    ifract = thomson._params_to_array(params, "ifract")
    electron_speed = thomson._params_to_array(params, "electron_speed")
    ion_speed = thomson._params_to_array(params, "ion_speed")
=======
    probe_wavelength = settings["probe_wavelength"]

    try:
        electron_vdir = settings["electron_vdir"]
    except KeyError:
        electron_vdir = np.ones([len(Te), 3])

    try:
        ion_vdir = settings["ion_vdir"]
    except KeyError:
        ion_vdir = np.ones([len(Ti), 3])

    electron_vel = electron_speed[:, np.newaxis] * electron_vdir
    ion_vel = ion_speed[:, np.newaxis] * ion_vdir
>>>>>>> 669a805b

    # Create the synthetic data
    alpha, Skw = thomson.spectral_density(
        wavelengths,
        probe_wavelength,
<<<<<<< HEAD
        n * u.m**-3,
        Te * u.K,
        Ti * u.K,
=======
        n,
        Te,
        Ti,
>>>>>>> 669a805b
        ifract=ifract,
        efract=efract,
        ion_species=ion_species,
        probe_vec=probe_vec,
        scatter_vec=scatter_vec,
<<<<<<< HEAD
        ion_vdir=ion_vdir,
        ion_speed=ion_speed,
        electron_vdir=electron_vdir,
        electron_speed=electron_speed,
    )

    data = Skw
    if notch is not None:
        x0 = np.argmin(np.abs(wavelengths.to(u.m).value*1e9 - notch[0]))
        x1 = np.argmin(np.abs(wavelengths.to(u.m).value*1e9 - notch[1]))
=======
        electron_vel=electron_vel,
        ion_vel=ion_vel,
    )

    data = Skw.value

    if notch is not None:
        x0 = np.argmin(np.abs(wavelengths.value - notch[0]))
        x1 = np.argmin(np.abs(wavelengths.value - notch[1]))
>>>>>>> 669a805b
        data[x0:x1] = np.nan

    data *= 1 + np.random.normal(loc=0, scale=noise_amp, size=wavelengths.size)
    data *= 1 / np.nanmax(data)

    # Randomly choose the starting values of the parameters within the
    # search space (to make the algorithm do some work!)
    for p in list(params.keys()):
        if params[p].vary:
            params[p].value = np.random.uniform(
                low=params[p].min, high=params[p].max, size=1
            )

    # Make the model, then perform the fit
    model = thomson.spectral_density_model(wavelengths, settings, params)

    result = model.fit(
        data,
        params,
        wavelengths=wavelengths,
        method=fit_method,
        max_nfev=max_iter,
        fit_kws=fit_kws,
    )

    # Assert that the fit reduced chi2 is under the requirement specified
    assert result.redchi < require_redchi


def test_fit_epw_single_species():
    probe_wavelength = 532 * u.nm
    probe_vec = np.array([1, 0, 0])
    scattering_angle = np.deg2rad(63)
    scatter_vec = np.array([np.cos(scattering_angle), np.sin(scattering_angle), 0])

    settings = {}
    settings["probe_wavelength"] = probe_wavelength
    settings["probe_vec"] = probe_vec
    settings["scatter_vec"] = scatter_vec
    settings["ion_species"] = ["H+"]

    params = Parameters()
    params.add("n", value=2e17, vary=True, min=8e16, max=6e17)
    params.add("Te_0", value=10, vary=True, min=5, max=20)
    params.add("Ti_0", value=20, vary=False, min=5, max=70)

    w0 = probe_wavelength.value
    wavelengths = np.linspace(w0 - 40, w0 + 40, num=512) * u.nm

    run_fit(wavelengths, params, settings, notch=(531, 533))


def test_fit_epw_multi_species():
    probe_wavelength = 532 * u.nm
    probe_vec = np.array([1, 0, 0])
    scattering_angle = np.deg2rad(63)
    scatter_vec = np.array([np.cos(scattering_angle), np.sin(scattering_angle), 0])

    settings = {}
    settings["probe_wavelength"] = probe_wavelength
    settings["probe_vec"] = probe_vec
    settings["scatter_vec"] = scatter_vec
    settings["ion_species"] = ["H+"]

    params = Parameters()
    params.add("n", value=2e17, vary=True, min=8e16, max=6e17)
    params.add("Te_0", value=10, vary=True, min=5, max=20)
    params.add("Te_1", value=35, vary=True, min=5, max=20)
    params.add("Ti_0", value=20, vary=False, min=5, max=70)
    params.add("efract_0", value=0.5, vary=False)
    params.add("efract_1", value=0.5, vary=False)

    w0 = probe_wavelength.value
    wavelengths = np.linspace(w0 - 40, w0 + 40, num=512) * u.nm

    run_fit(wavelengths, params, settings, notch=(531, 533))


def test_fit_iaw_single_species():

    probe_wavelength = 532 * u.nm
    probe_vec = np.array([1, 0, 0])
    scattering_angle = np.deg2rad(90)
    scatter_vec = np.array([np.cos(scattering_angle), np.sin(scattering_angle), 0])

    settings = {}
    settings["probe_wavelength"] = probe_wavelength
    settings["probe_vec"] = probe_vec
    settings["scatter_vec"] = scatter_vec
    settings["ion_species"] = ["H+"]
    settings["ion_vdir"] = np.array([[1, 0, 0]])
    settings["electron_vdir"] = np.array([[1, 0, 0]])

    params = Parameters()
    params.add("n", value=2e17, vary=False)
    params.add("Te_0", value=10, vary=False, min=5, max=20)
    params.add("Ti_0", value=20, vary=True, min=5, max=70)
    params.add("ifract_0", value=1.0, vary=False, min=0.2, max=0.8)
    params.add("ion_speed_0", value=0, vary=False)
    params.add("electron_speed_0", value=0, vary=False)

    w0 = probe_wavelength.value
    wavelengths = np.linspace(w0 - 5, w0 + 5, num=512) * u.nm

    run_fit(wavelengths, params, settings)


def test_fit_iaw_multi_species():
    probe_wavelength = 532 * u.nm
    probe_vec = np.array([1, 0, 0])
    scattering_angle = np.deg2rad(63)
    scatter_vec = np.array([np.cos(scattering_angle), np.sin(scattering_angle), 0])

    settings = {}
    settings["probe_wavelength"] = probe_wavelength
    settings["probe_vec"] = probe_vec
    settings["scatter_vec"] = scatter_vec
    settings["ion_species"] = ["H+", "H+", "C-12 +4"]
    settings["ion_vdir"] = np.array([[0.5, 0.5, 0]])
    settings["electron_vdir"] = np.array([[0, 0.2, 0.7]])

    params = Parameters()
    params.add("n", value=1e19, vary=False)
    params.add("Te_0", value=500, vary=False, min=5, max=1000)
    params.add("Ti_0", value=200, vary=True, min=5, max=1000)
    params.add("Ti_1", value=500, vary=True, min=5, max=1000)
    params.add("Ti_2", value=400, vary=False, min=5, max=1000)
    params.add("ifract_0", value=0.4, vary=False, min=0.2, max=0.8)
    params.add("ifract_1", value=0.3, vary=False, min=0.2, max=0.8)
    params.add("ifract_2", value=0.3, vary=False, min=0.2, max=0.8)
    params.add("ion_speed_0", value=0, vary=False)
    params.add("ion_speed_1", value=1e5, vary=True, min=0, max=5e5)
    params.add("ion_speed_2", value=2e5, vary=False, min=0, max=5e5)
    params.add("electron_speed_0", value=0, vary=False)

    w0 = probe_wavelength.value
    wavelengths = np.linspace(w0 - 5, w0 + 5, num=512) * u.nm

    run_fit(wavelengths, params, settings)


def test_fit_noncollective_single_species():

    probe_wavelength = 532 * u.nm
    probe_vec = np.array([1, 0, 0])
    scattering_angle = np.deg2rad(30)
    scatter_vec = np.array([np.cos(scattering_angle), np.sin(scattering_angle), 0])

    settings = {}
    settings["probe_wavelength"] = probe_wavelength
    settings["probe_vec"] = probe_vec
    settings["scatter_vec"] = scatter_vec
    settings["ion_species"] = ["H+"]
    settings["ion_vdir"] = np.array([[1, 0, 0]])
    settings["electron_vdir"] = np.array([[1, 0, 0]])

    params = Parameters()
    params.add("n", value=2e17, vary=True, min=8e16, max=6e17)
    params.add("Te_0", value=10, vary=True, min=5, max=20)
    params.add("Ti_0", value=120, vary=False, min=5, max=70)
    params.add("efract_0", value=1.0, vary=False)
    params.add("electron_speed_0", value=0, vary=False)

    w0 = probe_wavelength.value
    wavelengths = np.linspace(w0 - 60, w0 + 60, num=512) * u.nm

    run_fit(wavelengths, params, settings)


def test_fit_with_minimal_parameters():
    # Create example data for fitting
    probe_wavelength = 532 * u.nm
    probe_vec = np.array([1, 0, 0])
    scattering_angle = np.deg2rad(90)
    scatter_vec = np.array([np.cos(scattering_angle), np.sin(scattering_angle), 0])
    w0 = probe_wavelength.value
    wavelengths = np.linspace(w0 - 5, w0 + 5, num=512) * u.nm

    ion_species = ["H+"]
    n = 2e17 * u.cm ** -3
    Ti = 20 * u.eV
    Te = 10 * u.eV

    alpha, Skw = thomson.spectral_density(
        wavelengths,
        probe_wavelength,
        n,
        Te,
        Ti,
        ion_species=ion_species,
        probe_vec=probe_vec,
        scatter_vec=scatter_vec,
    )
    data = Skw.value

    data *= 1 + np.random.normal(loc=0, scale=0.1, size=wavelengths.size)
    data *= 1 / np.nanmax(data)

    # Create settings and params using only the minimal parameters
    # intentionally leave out a few required values to check to make sure an
    # exception is raised

    settings = {}
    settings["probe_vec"] = probe_vec
    settings["scatter_vec"] = scatter_vec
    settings["ion_species"] = ion_species

    params = Parameters()
    params.add("n", value=n.to(u.cm ** -3).value, vary=False)
    params.add("Ti_0", value=Ti.value, vary=True, min=5, max=70)

    # Try creating model: will raise exception because required values
    # are missing
    with pytest.raises(KeyError):
        model = thomson.spectral_density_model(wavelengths, settings, params)

    # Add back in the required values
    settings["probe_wavelength"] = probe_wavelength

    # Still raises an exception because Te_0 is still missing
    with pytest.raises(KeyError):
        model = thomson.spectral_density_model(wavelengths, settings, params)

    params.add("Te_0", value=Te.value, vary=False, min=5, max=20)

    # Make the model, then perform the fit
    model = thomson.spectral_density_model(wavelengths, settings, params)

    result = model.fit(
        data,
        params,
        wavelengths=wavelengths,
        method="differential_evolution",
        max_nfev=2000,
    )


<<<<<<< HEAD
if __name__ == '__main__':
    test_different_input_types()
    test_non_collective_spectrum()
    test_collective_spectrum()
    test_fit_epw_single_species()
=======
if __name__ == "__main__":
    test_different_input_types()
    test_collective_spectrum()
    test_non_collective_spectrum()
    test_fit_with_minimal_parameters()
    test_fit_epw_single_species()
    test_fit_epw_multi_species()
    test_fit_iaw_single_species()
    test_fit_iaw_multi_species()
>>>>>>> 669a805b
<|MERGE_RESOLUTION|>--- conflicted
+++ resolved
@@ -207,34 +207,6 @@
             scatter_vec=scatter_vec,
         )
 
-    # Electron_vdir cannot be zero
-    with pytest.raises(ValueError):
-        alpha, Skw = thomson.spectral_density(
-            wavelengths,
-            probe_wavelength,
-            n,
-            Te,
-            Ti,
-            electron_speed=np.array([1, 1]) * u.m / u.s,
-            electron_vdir=np.array([[0, 0, 0], [1, 0, 0]]),
-            probe_vec=probe_vec,
-            scatter_vec=scatter_vec,
-        )
-
-    # Electron_vdir cannot be zero
-    with pytest.raises(ValueError):
-        alpha, Skw = thomson.spectral_density(
-            wavelengths,
-            probe_wavelength,
-            n,
-            Te,
-            Ti,
-            ion_speed=np.array([100, 100]) * u.m / u.s,
-            ion_vdir=np.array([[0, 0, 0], [1, 0, 0]]),
-            probe_vec=probe_vec,
-            scatter_vec=scatter_vec,
-        )
-
 def test_collective_spectrum():
     """
     Compares the generated spectrum to previously determined values
@@ -470,16 +442,6 @@
     skeys = list(settings.keys())
     pkeys = list(params.keys())
 
-<<<<<<< HEAD
-    # Fill any missing settings
-    if "electron_vdir" not in skeys:
-        settings["electron_vdir"] = None
-
-    if "ion_vdir" not in skeys:
-        settings["ion_vdir"] = None
-
-=======
->>>>>>> 669a805b
     # Fill any missing required parameters
     if "efract_0" not in pkeys:
         params.add("efract_0", value=1.0, vary=False)
@@ -492,27 +454,6 @@
 
     if "ion_speed" not in pkeys:
         params.add("ion_speed_0", value=0.0, vary=False)
-
-<<<<<<< HEAD
-=======
-    # LOAD FROM PARAMS
-    n = params["n"] * u.cm ** -3
-    Te = thomson._params_to_array(params, "Te") * u.eV
-    Ti = thomson._params_to_array(params, "Ti") * u.eV
-    efract = thomson._params_to_array(params, "efract")
-    ifract = thomson._params_to_array(params, "ifract")
-    electron_speed = thomson._params_to_array(params, "electron_speed") * u.m / u.s
-    ion_speed = thomson._params_to_array(params, "ion_speed") * u.m / u.s
-
->>>>>>> 669a805b
-    # LOAD FROM SETTINGS
-    ion_species = settings["ion_species"]
-    probe_vec = settings["probe_vec"]
-    scatter_vec = settings["scatter_vec"]
-<<<<<<< HEAD
-    electron_vdir = settings["electron_vdir"]
-    ion_vdir = settings["ion_vdir"]
-    probe_wavelength = settings["probe_wavelength"]
 
     # LOAD FROM PARAMS
     n = params["n"] 
@@ -522,7 +463,11 @@
     ifract = thomson._params_to_array(params, "ifract")
     electron_speed = thomson._params_to_array(params, "electron_speed")
     ion_speed = thomson._params_to_array(params, "ion_speed")
-=======
+
+    # LOAD FROM SETTINGS
+    ion_species = settings["ion_species"]
+    probe_vec = settings["probe_vec"]
+    scatter_vec = settings["scatter_vec"]
     probe_wavelength = settings["probe_wavelength"]
 
     try:
@@ -537,48 +482,27 @@
 
     electron_vel = electron_speed[:, np.newaxis] * electron_vdir
     ion_vel = ion_speed[:, np.newaxis] * ion_vdir
->>>>>>> 669a805b
 
     # Create the synthetic data
     alpha, Skw = thomson.spectral_density(
         wavelengths,
         probe_wavelength,
-<<<<<<< HEAD
         n * u.m**-3,
         Te * u.K,
         Ti * u.K,
-=======
-        n,
-        Te,
-        Ti,
->>>>>>> 669a805b
         ifract=ifract,
         efract=efract,
         ion_species=ion_species,
         probe_vec=probe_vec,
         scatter_vec=scatter_vec,
-<<<<<<< HEAD
-        ion_vdir=ion_vdir,
-        ion_speed=ion_speed,
-        electron_vdir=electron_vdir,
-        electron_speed=electron_speed,
+        electron_vel=electron_vel,
+        ion_vel=ion_vel,
     )
 
     data = Skw
     if notch is not None:
         x0 = np.argmin(np.abs(wavelengths.to(u.m).value*1e9 - notch[0]))
         x1 = np.argmin(np.abs(wavelengths.to(u.m).value*1e9 - notch[1]))
-=======
-        electron_vel=electron_vel,
-        ion_vel=ion_vel,
-    )
-
-    data = Skw.value
-
-    if notch is not None:
-        x0 = np.argmin(np.abs(wavelengths.value - notch[0]))
-        x1 = np.argmin(np.abs(wavelengths.value - notch[1]))
->>>>>>> 669a805b
         data[x0:x1] = np.nan
 
     data *= 1 + np.random.normal(loc=0, scale=noise_amp, size=wavelengths.size)
@@ -815,14 +739,6 @@
         max_nfev=2000,
     )
 
-
-<<<<<<< HEAD
-if __name__ == '__main__':
-    test_different_input_types()
-    test_non_collective_spectrum()
-    test_collective_spectrum()
-    test_fit_epw_single_species()
-=======
 if __name__ == "__main__":
     test_different_input_types()
     test_collective_spectrum()
@@ -832,4 +748,3 @@
     test_fit_epw_multi_species()
     test_fit_iaw_single_species()
     test_fit_iaw_multi_species()
->>>>>>> 669a805b
