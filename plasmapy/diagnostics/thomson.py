"""
Defines the Thomson scattering analysis module as
part of the diagnostics package.
"""

__all__ = [
    "spectral_density",
    "spectral_density_model",
]

import astropy.units as u
import numpy as np
import re
import warnings

<<<<<<< HEAD
import astropy.constants as const
=======
from astropy.constants import c as C
>>>>>>> 669a805b
from lmfit import Model
from typing import List, Tuple, Union

from plasmapy.formulary.dielectric import fast_permittivity_1D_Maxwellian
from plasmapy.formulary.parameters import fast_plasma_frequency, fast_thermal_speed
from plasmapy.particles import Particle
from plasmapy.utils.decorators import validate_quantities

<<<<<<< HEAD
_c = const.c.si.value  # Make sure C is in SI units
_e = const.e.si.value
_m_p = const.m_p.si.value
_m_e = const.m_e.si.value
=======
C = C.si  # Make sure C is in SI units
>>>>>>> 669a805b


# TODO: interface for inputting a multi-species configuration could be
# simplified using the plasmapy.classes.plasma_base class if that class
# included ion and electron drift velocities and information about the ion
# atomic species.


# TODO: If we can make this object pickle-able then we can set
# workers=-1 as a kw to differential_evolution to parallelize execution for fitting!
# The probem is a lambda function used in the Particle class...


<<<<<<< HEAD




def fast_spectral_density(
        wavelengths,
        probe_wavelength,
        n,
        Te,
        Ti,
        efract: np.ndarray = np.array([1.0]),
        ifract: np.ndarray = np.array([1.0]),
        ion_z = np.array([1]),
        ion_mu = np.array([1]),
        ion_vel=None,
        electron_vel = None,
        probe_vec=np.array([1, 0, 0]),
        scatter_vec=np.array([0, 1, 0]),
        inst_fcn_arr = None,
        ):
    
    if electron_vel is None:
        electron_vel = np.zeros([efract.size, 3])
        
    if ion_vel is None:
        ion_vel = np.zeros([ifract.size, 3])
        
    scattering_angle = np.arccos(np.dot(probe_vec, scatter_vec))
    
    # Calculate plasma parameters
    vTe = fast_thermal_speed(Te, _m_e)
    vTi = fast_thermal_speed(Ti, _m_p * ion_mu)
    zbar = np.sum(ifract * ion_z)

    # Compute electron and ion densities
    ne = efract * n
    ni = ifract * n / zbar  # ne/zbar = sum(ni)

    # wpe is calculated for the entire plasma (all electron populations combined)
    wpe = fast_plasma_frequency(n, 1, _m_e)
    
    # Convert wavelengths to angular frequencies (electromagnetic waves, so
    # phase speed is c)
    ws = 2 * np.pi * _c / wavelengths
    wl = 2 * np.pi * _c / probe_wavelength
    
    # Compute the frequency shift (required by energy conservation)
    w = ws - wl
      
    # Compute the wavenumbers in the plasma
    # See Sheffield Sec. 1.8.1 and Eqs. 5.4.1 and 5.4.2
    ks = np.sqrt(ws** 2 - wpe** 2) / _c
    kl = np.sqrt(wl** 2 - wpe** 2) / _c
    
    # Compute the wavenumber shift (required by momentum conservation)\
    # Eq. 1.7.10 in Sheffield
    k = np.sqrt(ks ** 2 + kl ** 2 - 2 * ks * kl * np.cos(scattering_angle))
    # Normal vector along k
    k_vec = scatter_vec - probe_vec

    # Compute Doppler-shifted frequencies for both the ions and electrons
    # Matmul is simultaneously conducting dot product over all wavelengths
    # and ion components
    w_e = w - np.matmul(electron_vel, np.outer(k, k_vec).T)
    w_i = w - np.matmul(ion_vel, np.outer(k, k_vec).T)
    
    # Compute the scattering parameter alpha
    # expressed here using the fact that v_th/w_p = root(2) * Debye length
    alpha = np.sqrt(2) * wpe / np.outer(k, vTe)
    
    # Calculate the normalized phase velocities (Sec. 3.4.2 in Sheffield)
    xe = np.outer(1 / vTe, 1 / k) * w_e
    xi = np.outer(1 / vTi, 1 / k) * w_i

    # Calculate the susceptibilities
    chiE = np.zeros([efract.size, w.size], dtype=np.complex128)
    for i, fract in enumerate(efract):
        wpe = fast_plasma_frequency(ne[i], 1, _m_e)
        chiE[i, :] = fast_permittivity_1D_Maxwellian(w_e[i, :], k, vTe[i], wpe)
    
    # Treatment of multiple species is an extension of the discussion in
    # Sheffield Sec. 5.1
    chiI = np.zeros([ifract.size, w.size], dtype=np.complex128)
    for i, fract in enumerate(ifract):
        wpi = fast_plasma_frequency(ni[i], ion_z[i], ion_mu[i]*_m_p)
        chiI[i, :] = fast_permittivity_1D_Maxwellian(
            w_i[i, :], k, vTi[i], wpi)

    # Calculate the longitudinal dielectric function
    epsilon = 1 + np.sum(chiE, axis=0) + np.sum(chiI, axis=0)
    
    econtr = np.zeros([efract.size, w.size], dtype=np.complex128)
    for m in range(efract.size):
        econtr[m, :] = efract[m] * (
            2
            * np.sqrt(np.pi)
            / k
            / vTe[m]
            * np.power(np.abs(1 - np.sum(chiE, axis=0) / epsilon), 2)
            * np.exp(-xe[m, :] ** 2)
        )

    icontr = np.zeros([ifract.size, w.size], dtype=np.complex128)
    for m in range(ifract.size):
        icontr[m, :] = ifract[m] * (
            2
            * np.sqrt(np.pi)
            * ion_z[m]
            / k
            / vTi[m]
            * np.power(np.abs(np.sum(chiE, axis=0) / epsilon), 2)
            * np.exp(-xi[m, :] ** 2)
        )

    # Recast as real: imaginary part is already zero
    Skw = np.real(np.sum(econtr, axis=0) + np.sum(icontr, axis=0))

    # Apply an insturment function if one is provided
    if inst_fcn_arr is not None:
        Skw = np.convolve(Skw, inst_fcn_arr, mode="same")

    return np.mean(alpha), Skw

    



=======
>>>>>>> 669a805b
@validate_quantities(
    wavelengths={"can_be_negative": False, "can_be_zero": False},
    probe_wavelength={"can_be_negative": False, "can_be_zero": False},
    n={"can_be_negative": False, "can_be_zero": False},
    Te={"can_be_negative": False, "equivalencies": u.temperature_energy()},
    Ti={"can_be_negative": False, "equivalencies": u.temperature_energy()},
)
def spectral_density(
    wavelengths: u.nm,
    probe_wavelength: u.nm,
    n: u.m ** -3,
    Te: u.K,
    Ti: u.K,
    efract: np.ndarray = None,
    ifract: np.ndarray = None,
    ion_species: Union[str, List[str], Particle, List[Particle]] = "p",
    electron_vel: u.m / u.s = None,
    electron_vdir: np.ndarray = None,
    electron_speed: u.m / u.s = None,
    ion_vel: u.m / u.s = None,
    ion_vdir: np.ndarray = None,
    ion_speed: u.m/u.s = None,
    probe_vec=np.array([1, 0, 0]),
    scatter_vec=np.array([0, 1, 0]),
    inst_fcn=None,
) -> Tuple[Union[np.floating, np.ndarray], np.ndarray]:
    r"""
    Calculate the spectral density function for Thomson scattering of a
    probe laser beam by a multi-species Maxwellian plasma.

    This function calculates the spectral density function for Thomson
    scattering of a probe laser beam by a plasma consisting of one or more ion
    species and a one or more thermal electron populations (the entire plasma
    is assumed to be quasi-neutral)

    .. math::
        S(k,\omega) = \sum_e \frac{2\pi}{k}
        \bigg |1 - \frac{\chi_e}{\epsilon} \bigg |^2
        f_{e0,e} \bigg (\frac{\omega}{k} \bigg ) +
        \sum_i \frac{2\pi Z_i}{k}
        \bigg |\frac{\chi_e}{\epsilon} \bigg |^2 f_{i0,i}
        \bigg ( \frac{\omega}{k} \bigg )

    where :math:`\chi_e` is the electron component susceptibility of the
    plasma and :math:`\epsilon = 1 + \sum_e \chi_e + \sum_i \chi_i` is the total
    plasma dielectric  function (with :math:`\chi_i` being the ion component
    of the susceptibility), :math:`Z_i` is the charge of each ion, :math:`k`
    is the scattering wavenumber, :math:`\omega` is the scattering frequency,
    and :math:`f_{e0,e}` and :math:`f_{i0,i}` are the electron and ion velocity
    distribution functions respectively. In this function the electron and ion
    velocity distribution functions are assumed to be Maxwellian, making this
    function equivalent to Eq. 3.4.6 in `Sheffield`_.

    Parameters
    ----------

    wavelengths : `~astropy.units.Quantity`
        Array of wavelengths over which the spectral density function
        will be calculated. (convertible to nm)

    probe_wavelength : `~astropy.units.Quantity`
        Wavelength of the probe laser. (convertible to nm)

    n : `~astropy.units.Quantity`
        Mean (0th order) density of all plasma components combined.
        (convertible to cm^-3.)

    Te : `~astropy.units.Quantity`, shape (Ne, )
        Temperature of each electron component. Shape (Ne, ) must be equal to the
        number of electron populations Ne. (in K or convertible to eV)

    Ti : `~astropy.units.Quantity`, shape (Ni, )
        Temperature of each ion component. Shape (Ni, ) must be equal to the
        number of ion populations Ni. (in K or convertible to eV)

    efract : array_like, shape (Ne, ), optional
        An array-like object where each element represents the fraction (or ratio)
        of the electron population number density to the total electron number density.
        Must sum to 1.0. Default is a single electron component.

    ifract : array_like, shape (Ni, ), optional
        An array-like object where each element represents the fraction (or ratio)
        of the ion population number density to the total ion number density.
        Must sum to 1.0. Default is a single ion species.

    ion_species : str or `~plasmapy.particles.Particle`, shape (Ni, ), optional
        A list or single instance of `~plasmapy.particles.Particle`, or strings
        convertible to `~plasmapy.particles.Particle`. Default is ``'H+'``
        corresponding to a single species of hydrogen ions.

    electron_vel : `~astropy.units.Quantity`, shape (Ne, 3), optional
        Velocity of each electron population in the rest frame. (convertible to m/s)
        If set, overrides electron_vdir and electron_speed.
        Defaults to a stationary plasma [0, 0, 0] m/s.

    electron_vdir : `numpy.ndarray`, shape (Ne,3), optional
        Unit vectors describing the velocity of each electron population.
        Unit vectors will be normalized, but must not contain all zero elements.
        Setting electron_vel overrides this keyword.

    electron_speed : `~astropy.units.Quantity`, shape (Ne), optional
        A scalar speed for each electron population. Must be used along with
        electron_vdir. The electron_vel is calculated from these keywords as

        ``electron_vel = electron_speed * electron_vdir``

        Setting electron_vel overrides this keyword.

    ion_vel : `~astropy.units.Quantity`, shape (Ni, 3), optional
        Velocity vectors for each electron population in the rest frame
        (convertible to m/s). If set, overrides ion_vdir and ion_speed.
        Defaults zero drift for all specified ion species.
<<<<<<< HEAD

    ion_vdir : np.ndarray, shape (Ne,3), optional
        Unit vectors describing the velocity of each ion population. Unit vectors
        will be normalized, but must not contain all zero elements.
        Setting ion_vel overrides this keyword.

    ion_speed : `~astropy.units.Quantity`, shape (Ne), optional
        A scalar speed for each ion population. Must be used along with
        ion_vdir. The ion_vel is calculated from these keywords as

        ``ion_vel = ion_speed * ion_vdir``

        Setting ion_vel overrides this keyword.
=======
>>>>>>> 669a805b

    probe_vec : float `~numpy.ndarray`, shape (3, )
        Unit vector in the direction of the probe laser. Defaults to
        ``[1, 0, 0]``.

    scatter_vec : float `~numpy.ndarray`, shape (3, )
        Unit vector pointing from the scattering volume to the detector.
        Defaults to [0, 1, 0] which, along with the default `probe_vec`,
        corresponds to a 90 degree scattering angle geometry.

    inst_fcn : function
        A function representing the instrument function that takes an `~astropy.units.Quantity`
        of wavelengths (centered on zero) and returns the instrument point
        spread function. The resulting array will be convolved with the
        spectral density function before it is returned.

    Returns
    -------
    alpha : float
        Mean scattering parameter, where `alpha` > 1 corresponds to collective
        scattering and `alpha` < 1 indicates non-collective scattering. The
        scattering parameter is calculated based on the total plasma density n.

    Skw : `~astropy.units.Quantity`
        Computed spectral density function over the input `wavelengths` array
        with units of s/rad.

    Notes
    -----

    For details, see "Plasma Scattering of Electromagnetic Radiation" by
    Sheffield et al. `ISBN 978\\-0123748775`_. This code is a modified version
    of the program described therein.

    For a concise summary of the relevant physics, see Chapter 5 of Derek
    Schaeffer's thesis, DOI: `10.5281/zenodo.3766933`_.

    .. _`ISBN 978\\-0123748775`: https://www.sciencedirect.com/book/9780123748775/plasma-scattering-of-electromagnetic-radiation
    .. _`10.5281/zenodo.3766933`: https://doi.org/10.5281/zenodo.3766933
    .. _`Sheffield`: https://doi.org/10.1016/B978-0-12-374877-5.00003-8
    """

    # Validate efract
    if efract is None:
        efract = np.ones(1)
    else:
        efract = np.asarray(efract, dtype=np.float64)

    # Validate ifract
    if ifract is None:
        ifract = np.ones(1)
    else:
        ifract = np.asarray(ifract, dtype=np.float64)

<<<<<<< HEAD
    # Condition the electron velocity keywords
    if electron_vel is not None:
        pass
    elif (electron_speed is not None) and (electron_vdir is not None):
        norm = np.linalg.norm(electron_vdir, axis=-1, keepdims=True)
        if np.any(norm == 0.0):
            raise ValueError("The electron_vdir vector cannot be zero.")

        electron_vdir = electron_vdir / norm
        electron_vel = electron_speed[:, np.newaxis] * electron_vdir
    else:
        electron_vel = np.zeros([efract.size, 3]) * u.m / u.s

    # Condition the electron velocity keywords
    if ion_vel is not None:
        pass
    elif (ion_speed is not None) and (ion_vdir is not None):
        norm = np.linalg.norm(ion_vdir, axis=-1, keepdims=True)
        if np.any(norm == 0.0):
            raise ValueError("The ion_vdir vector cannot be zero.")

        ion_vdir = ion_vdir / norm
        ion_vel = ion_speed[:, np.newaxis] * ion_vdir
    else:
=======
    if electron_vel is None:
        electron_vel = np.zeros([efract.size, 3]) * u.m / u.s

    # Condition the electron velocity keywords
    if ion_vel is None:
>>>>>>> 669a805b
        ion_vel = np.zeros([ifract.size, 3]) * u.m / u.s

    # Condition ion_species
    if isinstance(ion_species, (str, Particle)):
        ion_species = [ion_species]
    if len(ion_species) == 0:
        raise ValueError("At least one ion species needs to be defined.")
    for ii, ion in enumerate(ion_species):
        if isinstance(ion, Particle):
            continue
        ion_species[ii] = Particle(ion)

    # Condition Ti
    if Ti.size == 1:
        # If a single quantity is given, put it in an array so it's iterable
        # If Ti.size != len(ion_species), assume same temp. for all species
        Ti = [Ti.value] * len(ion_species) * Ti.unit
    elif Ti.size != len(ion_species):
        raise ValueError(
            f"Got {Ti.size} ion temperatures and expected {len(ion_species)}."
        )

    # Make sure the sizes of ion_species, ifract, ion_vel, and Ti all match
    if (
        (len(ion_species) != ifract.size)
        or (ion_vel.shape[0] != ifract.size)
        or (Ti.size != ifract.size)
    ):
        raise ValueError(
            f"Inconsistent number of species in ifract ({ifract}), "
            f"ion_species ({len(ion_species)}), Ti ({Ti.size}), "
            f"and/or ion_vel ({ion_vel.shape[0]})."
        )

    # Condition Te
    if Te.size == 1:
        # If a single quantity is given, put it in an array so it's iterable
        # If Te.size != len(efract), assume same temp. for all species
        Te = [Te.value] * len(efract) * Te.unit
    elif Te.size != len(efract):
        raise ValueError(
            f"Got {Te.size} electron temperatures and expected {len(efract)}."
        )

    # Make sure the sizes of efract, electron_vel, and Te all match
    if (electron_vel.shape[0] != efract.size) or (Te.size != efract.size):
        raise ValueError(
            f"Inconsistent number of electron populations in efract ({efract.size}), "
            f"Te ({Te.size}), or electron velocity ({electron_vel.shape[0]})."
        )

    probe_vec = probe_vec / np.linalg.norm(probe_vec)
    scatter_vec = scatter_vec / np.linalg.norm(scatter_vec)
<<<<<<< HEAD
    
    ion_z, ion_mu = [], []
    for ion in ion_species:
        ion_z.append(ion.integer_charge)
        ion_mu.append(ion.atomic_number)
        
    ion_z = np.array(ion_z)
    ion_mu = np.array(ion_mu)
        
        
    # Create inst fcn array from inst_fcn
    if inst_fcn is not None and callable(inst_fcn):
        # Create an array of wavelengths of the same size as wavelengths
        # but centered on zero
        wspan = (np.max(wavelengths) - np.min(wavelengths)) / 2
        eval_w = np.linspace(-wspan, wspan, num=wavelengths.size)
        inst_fcn_arr = inst_fcn(eval_w)
        inst_fcn_arr *= 1 / np.sum(inst_fcn_arr)
    else:
        inst_fcn_arr = None
    
    
    alpha, Skw = fast_spectral_density(
        wavelengths.to(u.m).value,
        probe_wavelength.to(u.m).value,
        n.to(u.m**-3).value,
        Te.to(u.K).value,
        Ti.to(u.K).value,
        efract=efract,
        ifract=ifract,
        ion_z = ion_z,
        ion_mu = ion_mu,
        ion_vel=ion_vel.to(u.m / u.s).value,
        electron_vel = electron_vel.to(u.m / u.s).value,
        probe_vec=probe_vec,
        scatter_vec=scatter_vec,
        inst_fcn_arr = inst_fcn_arr,
        )
    
    return alpha, Skw * u.s / u.rad
    
    
    
    

    

    
=======
    scattering_angle = np.arccos(np.dot(probe_vec, scatter_vec))

    # Calculate plasma parameters
    vTe = thermal_speed(Te, particle="e-")
    vTi, ion_z = [], []
    for T, ion in zip(Ti, ion_species):
        vTi.append(thermal_speed(T, particle=ion).value)
        ion_z.append(ion.charge_number * u.dimensionless_unscaled)
    vTi = vTi * vTe.unit
    zbar = np.sum(ifract * ion_z)

    # Compute electron and ion densities
    ne = efract * n
    ni = ifract * n / zbar  # ne/zbar = sum(ni)

    # wpe is calculated for the entire plasma (all electron populations combined)
    wpe = plasma_frequency(n=n, particle="e-")
>>>>>>> 669a805b



# ***************************************************************************
# These functions are necessary to interface scalar Parameter objects with
# the array inputs of spectral_density
# ***************************************************************************

<<<<<<< HEAD
=======
    # Compute the wavenumber shift (required by momentum conservation)\
    # Eq. 1.7.10 in Sheffield
    k = np.sqrt(ks ** 2 + kl ** 2 - 2 * ks * kl * np.cos(scattering_angle))
    # Normalized vector along k
    k_vec = (scatter_vec - probe_vec) * u.dimensionless_unscaled
    k_vec = k_vec / np.linalg.norm(k_vec)
>>>>>>> 669a805b

def _count_populations_in_params(keys, prefix):
    """
    Counts the number of entries matching the pattern prefix_i in a
    list of keys
    """
    return len(re.findall(prefix, ",".join(keys)))


def _params_to_array(params, prefix, vector=False):
    """
    Takes a list of parameters and returns an array of the values corresponding
    to a key, based on the following naming convention:

<<<<<<< HEAD
    Each parameter should be named prefix_i
    Where i is an integer (starting at 0)

    This function allows lmfit.Parameter inputs to be converted into the
    array-type inputs required by the spectral density function
=======
    # Calculate the susceptibilities
    chiE = np.zeros([efract.size, w.size], dtype=np.complex128)
    for i, fract in enumerate(efract):
        chiE[i, :] = permittivity_1D_Maxwellian(w_e[i, :], k, Te[i], ne[i], "e-")
>>>>>>> 669a805b

    """
    keys = list(params.keys())

    if vector:
        npop = _count_populations_in_params(keys, prefix + "_x")
        output = np.zeros([npop, 3])
        for i in range(npop):
            for j, ax in enumerate(["x", "y", "z"]):
                output[i, j] = params[prefix + f"_{ax}_{i}"].value

    else:
        npop = _count_populations_in_params(keys, prefix)
        output = np.zeros([npop])
        for i in range(npop):
            output[i] = params[prefix + f"_{i}"]

    return output


# ***************************************************************************
# Fitting functions
# ***************************************************************************


def _spectral_density_model(wavelengths, settings=None, **params):
    """
    lmfit Model function for fitting Thomson spectra

    For descriptions of arguments, see the `thomson_model` function.

    """

    # LOAD FROM SETTINGS
    ion_z = settings["ion_z"]
    ion_mu = settings["ion_mu"]
    probe_vec = settings["probe_vec"]
    scatter_vec = settings["scatter_vec"]
    electron_vdir = settings["electron_vdir"]
    ion_vdir = settings["ion_vdir"]
    probe_wavelength = settings["probe_wavelength"]
    inst_fcn_arr = settings["inst_fcn_arr"]

    # LOAD FROM PARAMS
    n = params["n"] 
    Te = _params_to_array(params, "Te")
    Ti = _params_to_array(params, "Ti")
    efract = _params_to_array(params, "efract")
    ifract = _params_to_array(params, "ifract")
    electron_speed = _params_to_array(params, "electron_speed")
    ion_speed = _params_to_array(params, "ion_speed")
    
    electron_vel = electron_speed * electron_vdir
    ion_vel = ion_speed * ion_vdir
    

    alpha, model_Skw = fast_spectral_density(
        wavelengths,
        probe_wavelength,
        n,
        Te,
        Ti,
        efract=efract,
        ifract=ifract,
        ion_z=ion_z,
        ion_mu=ion_mu,
        electron_vel=electron_vel,
        ion_vel=ion_vel,
        probe_vec=probe_vec,
        scatter_vec=scatter_vec,
        inst_fcn_arr=inst_fcn_arr,
    )

    model_Skw *= 1 / np.max(model_Skw)

    return model_Skw


def spectral_density_model(wavelengths, settings, params):
    """
    Returns a `lmfit.Model` function for Thomson spectral density function


    Parameters
    ----------

    wavelength : 'astropy.units.Quantity' array
        Array of wavelengths over which to to evaluate the model


    settings : dict
        A dictionary of non-variable inputs to the spectral density function
        which must include the following:

            - probe_wavelength: Probe wavelength in nm
            - probe_vec : (3,) unit vector in the probe direction
            - scatter_vec: (3,) unit vector in the scattering direction
            - ion_species : list of Particle strings describing each ion species

        and may contain the following optional variables
            - electron_vdir : (e#, 3) array of electron velocity unit vectors
            - ion_vdir : (e#, 3) array of ion velocity unit vectors
            - inst_fcn : A function that takes a wavelength array argument

        These quantities cannot be varied.


    params : `lmfit.Parameters` object
        A Parameters object that must contains the following variables
            - n: 0th order density in cm^-3
            - Te_e# : Temperature in eV
            - Ti_i# : Temperature in eV

        and may contain the following optional variables
            - efract_e# : Fraction of each electron population (must sum to 1) (optional)
            - ifract_i# : Fraction of each ion population (must sum to 1) (optional)
            - electron_speed_e# : Electron speed in m/s (optional)
            - ion_speed_i# : Ion speed in m/s (optional)

        where i# and e# are the number of electron and ion populations,
        zero-indexed, respectively (eg. 0,1,2...).

        These quantities can be either fixed or varying.


<<<<<<< HEAD
=======
    # Apply an insturment function if one is provided
    if inst_fcn is not None and callable(inst_fcn):
        # Create an array of wavelengths of the same size as wavelengths
        # but centered on zero
        wspan = (np.max(wavelengths) - np.min(wavelengths)) / 2
        eval_w = np.linspace(-wspan, wspan, num=wavelengths.size)
        inst_fcn_arr = inst_fcn(eval_w)
        inst_fcn_arr *= 1 / np.sum(inst_fcn_arr)
        # Convolve the insturment function with the spectral density
        # linear rather than circular convolution is important here!

        # TODO: Is numpy, scipy.signal, or astropy the best convolution
        # function here??
        Skw = np.convolve(Skw.value, inst_fcn_arr.value, mode="same") * Skw.unit

    return np.mean(alpha), Skw


# ***************************************************************************
# These functions are necessary to interface scalar Parameter objects with
# the array inputs of spectral_density
# ***************************************************************************


def _count_populations_in_params(keys, prefix):
    """
    Counts the number of entries matching the pattern prefix_i in a
    list of keys
    """
    return len(re.findall(prefix, ",".join(keys)))


def _params_to_array(params, prefix, vector=False):
    """
    Takes a list of parameters and returns an array of the values corresponding
    to a key, based on the following naming convention:

    Each parameter should be named prefix_i
    Where i is an integer (starting at 0)

    This function allows lmfit.Parameter inputs to be converted into the
    array-type inputs required by the spectral density function

    """
    keys = list(params.keys())

    if vector:
        npop = _count_populations_in_params(keys, prefix + "_x")
        output = np.zeros([npop, 3])
        for i in range(npop):
            for j, ax in enumerate(["x", "y", "z"]):
                output[i, j] = params[prefix + f"_{ax}_{i}"].value

    else:
        npop = _count_populations_in_params(keys, prefix)
        output = np.zeros([npop])
        for i in range(npop):
            output[i] = params[prefix + f"_{i}"]

    return output


# ***************************************************************************
# Fitting functions
# ***************************************************************************


def _spectral_density_model(wavelengths, settings=None, **params):
    """
    lmfit Model function for fitting Thomson spectra

    For descriptions of arguments, see the `thomson_model` function.

    """

    # LOAD FROM SETTINGS
    ion_species = settings["ion_species"]
    probe_vec = settings["probe_vec"]
    scatter_vec = settings["scatter_vec"]
    electron_vdir = settings["electron_vdir"]
    ion_vdir = settings["ion_vdir"]
    probe_wavelength = settings["probe_wavelength"]
    inst_fcn = settings["inst_fcn"]

    # LOAD FROM PARAMS
    n = params["n"] * u.cm ** -3
    Te = _params_to_array(params, "Te") * u.eV
    Ti = _params_to_array(params, "Ti") * u.eV
    efract = _params_to_array(params, "efract")
    ifract = _params_to_array(params, "ifract")
    electron_speed = _params_to_array(params, "electron_speed") * u.m / u.s
    ion_speed = _params_to_array(params, "ion_speed") * u.m / u.s

    electron_vel = electron_speed[:, np.newaxis] * electron_vdir
    ion_vel = ion_speed[:, np.newaxis] * ion_vdir

    alpha, model_Skw = spectral_density(
        wavelengths,
        probe_wavelength,
        n,
        Te,
        Ti,
        ion_species=ion_species,
        efract=efract,
        ifract=ifract,
        electron_vel=electron_vel,
        ion_vel=ion_vel,
        probe_vec=probe_vec,
        scatter_vec=scatter_vec,
        inst_fcn=inst_fcn,
    )

    # Strip units and normalize
    model_Skw = model_Skw.to(u.s / u.rad).value
    model_Skw *= 1 / np.max(model_Skw)

    return model_Skw


def spectral_density_model(wavelengths, settings, params):
    """
    Returns a `lmfit.Model` function for Thomson spectral density function


    Parameters
    ----------

    wavelength : 'astropy.units.Quantity' array
        Array of wavelengths over which to to evaluate the model


    settings : dict
        A dictionary of non-variable inputs to the spectral density function
        which must include the following:

            - probe_wavelength: Probe wavelength in nm
            - probe_vec : (3,) unit vector in the probe direction
            - scatter_vec: (3,) unit vector in the scattering direction
            - ion_species : list of Particle strings describing each ion species

        and may contain the following optional variables
            - electron_vdir : (e#, 3) array of electron velocity unit vectors
            - ion_vdir : (e#, 3) array of ion velocity unit vectors
            - inst_fcn : A function that takes a wavelength array and represents
                    a spectrometer insturment function.

        These quantities cannot be varied during the fit.


    params : `lmfit.Parameters` object
        A Parameters object that must contains the following variables
            - n: 0th order density in cm^-3
            - Te_e# : Temperature in eV
            - Ti_i# : Temperature in eV

        and may contain the following optional variables
            - efract_e# : Fraction of each electron population (must sum to 1) (optional)
            - ifract_i# : Fraction of each ion population (must sum to 1) (optional)
            - electron_speed_e# : Electron speed in m/s (optional)
            - ion_speed_i# : Ion speed in m/s (optional)

        where i# and e# are the number of electron and ion populations,
        zero-indexed, respectively (eg. 0,1,2...).

        These quantities can be either fixed or varying.


>>>>>>> 669a805b
    Returns
    -------

    Spectral density (optimization function)


    """

    skeys = list(settings.keys())
    pkeys = list(params.keys())

    req_settings = ["probe_wavelength", "probe_vec", "scatter_vec", "ion_species"]
    for k in req_settings:
        if k not in skeys:
            raise KeyError(f"{k} was not provided in settings, but is required.")

<<<<<<< HEAD
    req_params = ["n", "Te_0", "Ti_0"]
    for k in req_params:
        if k not in pkeys:
            raise KeyError(f"{k} was not provided in parameters, but is required.")
            
    # Create arrays of ion Z and mu from particles given
    ion_z, ion_mu = [], []
    for ion in settings['ion_species']:
        particle = Particle(ion)
        ion_z.append(particle.integer_charge)
        ion_mu.append(particle.atomic_number)
    settings['ion_z'] = np.array(ion_z)
    settings['ion_mu'] = np.array(ion_mu)
    
    
    if "efract_0" not in pkeys:
        params.add("efract_0", value=1.0, vary=False)

    if "ifract_0" not in pkeys:
        params.add("ifract_0", value=1.0, vary=False)
        
    num_e = _count_populations_in_params(pkeys, "efract")
    num_i = _count_populations_in_params(pkeys, "ifract")
    
    
    
    # Condition electron velocity keywords
    if "electron_vel" in skeys:
        norm = np.linalg.norm(settings['electron_vel'], axis=-1, keepdims=True)
        if np.any(norm == 0.0):
            raise ValueError("The electron_vel vector cannot be zero.")
          
        settings['electron_speed'] =  norm
        settings['electron_vdir'] = settings['electron_vel'] / norm
        
    elif "electron_speed" in skeys:
        if "electron_vdir" not in skeys:
            raise ValueError("electron_vdir is required.")        
    else:
        settings["electron_vdir"] = None
        settings["electron_speed"] = None

    
    

    # Fill any missing settings
    

    if "ion_vdir" not in skeys:
        settings["ion_vdir"] = None

    if "inst_fcn" not in skeys:
        settings["inst_fcn_arr"] = None
    else:
        # Create inst fcn array from inst_fcn
        inst_fcn = settings['inst_fcn']
        wspan = (np.max(wavelengths) - np.min(wavelengths)) / 2
        eval_w = np.linspace(-wspan, wspan, num=wavelengths.size)
        inst_fcn_arr = inst_fcn(eval_w)
        inst_fcn_arr *= 1 / np.sum(inst_fcn_arr)
        settings["inst_fcn_arr"]  = inst_fcn_arr


    # Fill any missing required parameters
    

    if "electron_speed_0" not in pkeys:
        params.add("electron_speed_0", value=0.0, vary=False)

    if "ion_speed_0" not in pkeys:
        params.add("ion_speed_0", value=0.0, vary=False)
=======
    if "efract_0" not in pkeys:
        params.add("efract_0", value=1.0, vary=False)
        pkeys.append("efract_0")
    if "ifract_0" not in pkeys:
        params.add("ifract_0", value=1.0, vary=False)
        pkeys.append("ifract_0")

    num_e = _count_populations_in_params(pkeys, "efract")
    num_i = _count_populations_in_params(pkeys, "ifract")
>>>>>>> 669a805b

    # Automatically add an expression to the last efract parameter to
    # indicate that it depends on the others (so they sum to 1.0)
    # The resulting expression for the last of three will look like
    # efract_2.expr = "1.0 - efract_0 - efract_1"
<<<<<<< HEAD
    
=======
>>>>>>> 669a805b
    if num_e > 1:
        nums = ["efract_" + str(i) for i in range(num_e - 1)]
        nums.insert(0, "1.0")
        params["efract_" + str(num_e - 1)].expr = " - ".join(nums)

<<<<<<< HEAD
    
=======
>>>>>>> 669a805b
    if num_i > 1:
        nums = ["ifract_" + str(i) for i in range(num_i - 1)]
        nums.insert(0, "1.0")
        params["ifract_" + str(num_i - 1)].expr = " - ".join(nums)

<<<<<<< HEAD
    # TODO: raise an exception if the number of any of the ion or electron
    # quantities isn't consistent with the number of that species defined
    # by ifract or efract.
    # Yes spectral_density() will complain about this, but catch that
    # mistake earlier here for a better error message!
=======
    # **************
    # Electron velocity
    # **************

    electron_speed = np.zeros([num_e])
    for e in range(num_e):
        k = "electron_speed_" + str(e)
        if k in pkeys:
            electron_speed[e] = params[k].value
        else:
            # electron_speed[e] = 0 already
            params.add(k, value=0, vary=False)
        pkeys.append(k)

    if "electron_vdir" not in skeys:
        if np.all(electron_speed == 0):
            # vdir is arbitrary in this case because vel is zero
            settings["electron_vdir"] = np.ones([num_e, 3])
        else:
            raise ValueError(
                "electron_vdir must be set if electron_speeds " "are not all zero."
            )
    # Normalize vdir
    norm = np.linalg.norm(settings["electron_vdir"], axis=-1)
    settings["electron_vdir"] = settings["electron_vdir"] / norm[:, np.newaxis]

    # **************
    # Ionvelocity
    # **************

    ion_speed = np.zeros([num_i])
    for i in range(num_i):
        k = "ion_speed_" + str(i)
        if k in pkeys:
            ion_speed[i] = params[k].value
        else:
            # ion_speed[i] = 0 already
            params.add(k, value=0, vary=False)
        pkeys.append(k)

    if "ion_vdir" not in skeys:
        if np.all(ion_speed == 0):
            # vdir is arbitrary in this case because vel is zero
            settings["ion_vdir"] = np.ones([num_i, 3])
        else:
            raise ValueError("ion_vdir must be set if ion_speeds " "are not all zero.")

    # Normalize vdir
    norm = np.linalg.norm(settings["ion_vdir"], axis=-1)
    settings["ion_vdir"] = settings["ion_vdir"] / norm[:, np.newaxis]

    req_params = ["n"]
    for p in req_params:
        if p not in pkeys:
            raise KeyError(f"{p} was not provided in parameters, but is required.")

    req_params = ["Te"]
    for p in req_params:

        for e in range(num_e):
            k = p + "_" + str(e)
            if k not in pkeys:
                raise KeyError(f"{p} was not provided in parameters, but is required.")

    req_params = ["Ti"]
    for p in req_params:
        for i in range(num_i):
            k = p + "_" + str(i)
            if k not in pkeys:
                raise KeyError(f"{p} was not provided in parameters, but is required.")

    if "inst_fcn" not in skeys:
        settings["inst_fcn"] = None

    # TODO: raise an exception if the number of any of the ion or electron
    # quantities isn't consistent with the number of that species defined
    # by ifract or efract.
>>>>>>> 669a805b

    # Create a lmfit.Model
    # nan_policy='omit' automatically ignores NaN values in data, allowing those
    # to be used to represnt regions of missing data
    # the "settings" dict is an additional kwarg that will be passed to the model function on every call
    model = Model(
        _spectral_density_model,
        independent_vars=["wavelengths"],
        nan_policy="omit",
        settings=settings,
    )

    return model<|MERGE_RESOLUTION|>--- conflicted
+++ resolved
@@ -13,11 +13,7 @@
 import re
 import warnings
 
-<<<<<<< HEAD
 import astropy.constants as const
-=======
-from astropy.constants import c as C
->>>>>>> 669a805b
 from lmfit import Model
 from typing import List, Tuple, Union
 
@@ -26,14 +22,10 @@
 from plasmapy.particles import Particle
 from plasmapy.utils.decorators import validate_quantities
 
-<<<<<<< HEAD
 _c = const.c.si.value  # Make sure C is in SI units
 _e = const.e.si.value
 _m_p = const.m_p.si.value
 _m_e = const.m_e.si.value
-=======
-C = C.si  # Make sure C is in SI units
->>>>>>> 669a805b
 
 
 # TODO: interface for inputting a multi-species configuration could be
@@ -47,7 +39,6 @@
 # The probem is a lambda function used in the Particle class...
 
 
-<<<<<<< HEAD
 
 
 
@@ -106,7 +97,8 @@
     # Eq. 1.7.10 in Sheffield
     k = np.sqrt(ks ** 2 + kl ** 2 - 2 * ks * kl * np.cos(scattering_angle))
     # Normal vector along k
-    k_vec = scatter_vec - probe_vec
+	k_vec = (scatter_vec - probe_vec) * u.dimensionless_unscaled
+    k_vec = k_vec / np.linalg.norm(k_vec)
 
     # Compute Doppler-shifted frequencies for both the ions and electrons
     # Matmul is simultaneously conducting dot product over all wavelengths
@@ -173,10 +165,6 @@
 
     
 
-
-
-=======
->>>>>>> 669a805b
 @validate_quantities(
     wavelengths={"can_be_negative": False, "can_be_zero": False},
     probe_wavelength={"can_be_negative": False, "can_be_zero": False},
@@ -194,11 +182,7 @@
     ifract: np.ndarray = None,
     ion_species: Union[str, List[str], Particle, List[Particle]] = "p",
     electron_vel: u.m / u.s = None,
-    electron_vdir: np.ndarray = None,
-    electron_speed: u.m / u.s = None,
     ion_vel: u.m / u.s = None,
-    ion_vdir: np.ndarray = None,
-    ion_speed: u.m/u.s = None,
     probe_vec=np.array([1, 0, 0]),
     scatter_vec=np.array([0, 1, 0]),
     inst_fcn=None,
@@ -272,39 +256,10 @@
         If set, overrides electron_vdir and electron_speed.
         Defaults to a stationary plasma [0, 0, 0] m/s.
 
-    electron_vdir : `numpy.ndarray`, shape (Ne,3), optional
-        Unit vectors describing the velocity of each electron population.
-        Unit vectors will be normalized, but must not contain all zero elements.
-        Setting electron_vel overrides this keyword.
-
-    electron_speed : `~astropy.units.Quantity`, shape (Ne), optional
-        A scalar speed for each electron population. Must be used along with
-        electron_vdir. The electron_vel is calculated from these keywords as
-
-        ``electron_vel = electron_speed * electron_vdir``
-
-        Setting electron_vel overrides this keyword.
-
     ion_vel : `~astropy.units.Quantity`, shape (Ni, 3), optional
         Velocity vectors for each electron population in the rest frame
         (convertible to m/s). If set, overrides ion_vdir and ion_speed.
         Defaults zero drift for all specified ion species.
-<<<<<<< HEAD
-
-    ion_vdir : np.ndarray, shape (Ne,3), optional
-        Unit vectors describing the velocity of each ion population. Unit vectors
-        will be normalized, but must not contain all zero elements.
-        Setting ion_vel overrides this keyword.
-
-    ion_speed : `~astropy.units.Quantity`, shape (Ne), optional
-        A scalar speed for each ion population. Must be used along with
-        ion_vdir. The ion_vel is calculated from these keywords as
-
-        ``ion_vel = ion_speed * ion_vdir``
-
-        Setting ion_vel overrides this keyword.
-=======
->>>>>>> 669a805b
 
     probe_vec : float `~numpy.ndarray`, shape (3, )
         Unit vector in the direction of the probe laser. Defaults to
@@ -359,38 +314,11 @@
     else:
         ifract = np.asarray(ifract, dtype=np.float64)
 
-<<<<<<< HEAD
-    # Condition the electron velocity keywords
-    if electron_vel is not None:
-        pass
-    elif (electron_speed is not None) and (electron_vdir is not None):
-        norm = np.linalg.norm(electron_vdir, axis=-1, keepdims=True)
-        if np.any(norm == 0.0):
-            raise ValueError("The electron_vdir vector cannot be zero.")
-
-        electron_vdir = electron_vdir / norm
-        electron_vel = electron_speed[:, np.newaxis] * electron_vdir
-    else:
-        electron_vel = np.zeros([efract.size, 3]) * u.m / u.s
-
-    # Condition the electron velocity keywords
-    if ion_vel is not None:
-        pass
-    elif (ion_speed is not None) and (ion_vdir is not None):
-        norm = np.linalg.norm(ion_vdir, axis=-1, keepdims=True)
-        if np.any(norm == 0.0):
-            raise ValueError("The ion_vdir vector cannot be zero.")
-
-        ion_vdir = ion_vdir / norm
-        ion_vel = ion_speed[:, np.newaxis] * ion_vdir
-    else:
-=======
     if electron_vel is None:
         electron_vel = np.zeros([efract.size, 3]) * u.m / u.s
 
     # Condition the electron velocity keywords
     if ion_vel is None:
->>>>>>> 669a805b
         ion_vel = np.zeros([ifract.size, 3]) * u.m / u.s
 
     # Condition ion_species
@@ -444,18 +372,8 @@
 
     probe_vec = probe_vec / np.linalg.norm(probe_vec)
     scatter_vec = scatter_vec / np.linalg.norm(scatter_vec)
-<<<<<<< HEAD
-    
-    ion_z, ion_mu = [], []
-    for ion in ion_species:
-        ion_z.append(ion.integer_charge)
-        ion_mu.append(ion.atomic_number)
-        
-    ion_z = np.array(ion_z)
-    ion_mu = np.array(ion_mu)
-        
-        
-    # Create inst fcn array from inst_fcn
+
+	# Apply the insturment function
     if inst_fcn is not None and callable(inst_fcn):
         # Create an array of wavelengths of the same size as wavelengths
         # but centered on zero
@@ -465,7 +383,6 @@
         inst_fcn_arr *= 1 / np.sum(inst_fcn_arr)
     else:
         inst_fcn_arr = None
-    
     
     alpha, Skw = fast_spectral_density(
         wavelengths.to(u.m).value,
@@ -487,32 +404,6 @@
     return alpha, Skw * u.s / u.rad
     
     
-    
-    
-
-    
-
-    
-=======
-    scattering_angle = np.arccos(np.dot(probe_vec, scatter_vec))
-
-    # Calculate plasma parameters
-    vTe = thermal_speed(Te, particle="e-")
-    vTi, ion_z = [], []
-    for T, ion in zip(Ti, ion_species):
-        vTi.append(thermal_speed(T, particle=ion).value)
-        ion_z.append(ion.charge_number * u.dimensionless_unscaled)
-    vTi = vTi * vTe.unit
-    zbar = np.sum(ifract * ion_z)
-
-    # Compute electron and ion densities
-    ne = efract * n
-    ni = ifract * n / zbar  # ne/zbar = sum(ni)
-
-    # wpe is calculated for the entire plasma (all electron populations combined)
-    wpe = plasma_frequency(n=n, particle="e-")
->>>>>>> 669a805b
-
 
 
 # ***************************************************************************
@@ -520,15 +411,6 @@
 # the array inputs of spectral_density
 # ***************************************************************************
 
-<<<<<<< HEAD
-=======
-    # Compute the wavenumber shift (required by momentum conservation)\
-    # Eq. 1.7.10 in Sheffield
-    k = np.sqrt(ks ** 2 + kl ** 2 - 2 * ks * kl * np.cos(scattering_angle))
-    # Normalized vector along k
-    k_vec = (scatter_vec - probe_vec) * u.dimensionless_unscaled
-    k_vec = k_vec / np.linalg.norm(k_vec)
->>>>>>> 669a805b
 
 def _count_populations_in_params(keys, prefix):
     """
@@ -543,18 +425,11 @@
     Takes a list of parameters and returns an array of the values corresponding
     to a key, based on the following naming convention:
 
-<<<<<<< HEAD
     Each parameter should be named prefix_i
     Where i is an integer (starting at 0)
 
     This function allows lmfit.Parameter inputs to be converted into the
     array-type inputs required by the spectral density function
-=======
-    # Calculate the susceptibilities
-    chiE = np.zeros([efract.size, w.size], dtype=np.complex128)
-    for i, fract in enumerate(efract):
-        chiE[i, :] = permittivity_1D_Maxwellian(w_e[i, :], k, Te[i], ne[i], "e-")
->>>>>>> 669a805b
 
     """
     keys = list(params.keys())
@@ -604,14 +479,14 @@
     Ti = _params_to_array(params, "Ti")
     efract = _params_to_array(params, "efract")
     ifract = _params_to_array(params, "ifract")
-    electron_speed = _params_to_array(params, "electron_speed")
-    ion_speed = _params_to_array(params, "ion_speed")
-    
-    electron_vel = electron_speed * electron_vdir
-    ion_vel = ion_speed * ion_vdir
-    
-
-    alpha, model_Skw = fast_spectral_density(
+
+    electron_speed = _params_to_array(params, "electron_speed") * u.m / u.s
+    ion_speed = _params_to_array(params, "ion_speed") * u.m / u.s
+
+    electron_vel = electron_speed[:, np.newaxis] * electron_vdir
+    ion_vel = ion_speed[:, np.newaxis] * ion_vdir
+
+    alpha, model_Skw = spectral_density(
         wavelengths,
         probe_wavelength,
         n,
@@ -657,9 +532,10 @@
         and may contain the following optional variables
             - electron_vdir : (e#, 3) array of electron velocity unit vectors
             - ion_vdir : (e#, 3) array of ion velocity unit vectors
-            - inst_fcn : A function that takes a wavelength array argument
-
-        These quantities cannot be varied.
+            - inst_fcn : A function that takes a wavelength array and represents
+                    a spectrometer insturment function.
+
+        These quantities cannot be varied during the fit.
 
 
     params : `lmfit.Parameters` object
@@ -680,176 +556,6 @@
         These quantities can be either fixed or varying.
 
 
-<<<<<<< HEAD
-=======
-    # Apply an insturment function if one is provided
-    if inst_fcn is not None and callable(inst_fcn):
-        # Create an array of wavelengths of the same size as wavelengths
-        # but centered on zero
-        wspan = (np.max(wavelengths) - np.min(wavelengths)) / 2
-        eval_w = np.linspace(-wspan, wspan, num=wavelengths.size)
-        inst_fcn_arr = inst_fcn(eval_w)
-        inst_fcn_arr *= 1 / np.sum(inst_fcn_arr)
-        # Convolve the insturment function with the spectral density
-        # linear rather than circular convolution is important here!
-
-        # TODO: Is numpy, scipy.signal, or astropy the best convolution
-        # function here??
-        Skw = np.convolve(Skw.value, inst_fcn_arr.value, mode="same") * Skw.unit
-
-    return np.mean(alpha), Skw
-
-
-# ***************************************************************************
-# These functions are necessary to interface scalar Parameter objects with
-# the array inputs of spectral_density
-# ***************************************************************************
-
-
-def _count_populations_in_params(keys, prefix):
-    """
-    Counts the number of entries matching the pattern prefix_i in a
-    list of keys
-    """
-    return len(re.findall(prefix, ",".join(keys)))
-
-
-def _params_to_array(params, prefix, vector=False):
-    """
-    Takes a list of parameters and returns an array of the values corresponding
-    to a key, based on the following naming convention:
-
-    Each parameter should be named prefix_i
-    Where i is an integer (starting at 0)
-
-    This function allows lmfit.Parameter inputs to be converted into the
-    array-type inputs required by the spectral density function
-
-    """
-    keys = list(params.keys())
-
-    if vector:
-        npop = _count_populations_in_params(keys, prefix + "_x")
-        output = np.zeros([npop, 3])
-        for i in range(npop):
-            for j, ax in enumerate(["x", "y", "z"]):
-                output[i, j] = params[prefix + f"_{ax}_{i}"].value
-
-    else:
-        npop = _count_populations_in_params(keys, prefix)
-        output = np.zeros([npop])
-        for i in range(npop):
-            output[i] = params[prefix + f"_{i}"]
-
-    return output
-
-
-# ***************************************************************************
-# Fitting functions
-# ***************************************************************************
-
-
-def _spectral_density_model(wavelengths, settings=None, **params):
-    """
-    lmfit Model function for fitting Thomson spectra
-
-    For descriptions of arguments, see the `thomson_model` function.
-
-    """
-
-    # LOAD FROM SETTINGS
-    ion_species = settings["ion_species"]
-    probe_vec = settings["probe_vec"]
-    scatter_vec = settings["scatter_vec"]
-    electron_vdir = settings["electron_vdir"]
-    ion_vdir = settings["ion_vdir"]
-    probe_wavelength = settings["probe_wavelength"]
-    inst_fcn = settings["inst_fcn"]
-
-    # LOAD FROM PARAMS
-    n = params["n"] * u.cm ** -3
-    Te = _params_to_array(params, "Te") * u.eV
-    Ti = _params_to_array(params, "Ti") * u.eV
-    efract = _params_to_array(params, "efract")
-    ifract = _params_to_array(params, "ifract")
-    electron_speed = _params_to_array(params, "electron_speed") * u.m / u.s
-    ion_speed = _params_to_array(params, "ion_speed") * u.m / u.s
-
-    electron_vel = electron_speed[:, np.newaxis] * electron_vdir
-    ion_vel = ion_speed[:, np.newaxis] * ion_vdir
-
-    alpha, model_Skw = spectral_density(
-        wavelengths,
-        probe_wavelength,
-        n,
-        Te,
-        Ti,
-        ion_species=ion_species,
-        efract=efract,
-        ifract=ifract,
-        electron_vel=electron_vel,
-        ion_vel=ion_vel,
-        probe_vec=probe_vec,
-        scatter_vec=scatter_vec,
-        inst_fcn=inst_fcn,
-    )
-
-    # Strip units and normalize
-    model_Skw = model_Skw.to(u.s / u.rad).value
-    model_Skw *= 1 / np.max(model_Skw)
-
-    return model_Skw
-
-
-def spectral_density_model(wavelengths, settings, params):
-    """
-    Returns a `lmfit.Model` function for Thomson spectral density function
-
-
-    Parameters
-    ----------
-
-    wavelength : 'astropy.units.Quantity' array
-        Array of wavelengths over which to to evaluate the model
-
-
-    settings : dict
-        A dictionary of non-variable inputs to the spectral density function
-        which must include the following:
-
-            - probe_wavelength: Probe wavelength in nm
-            - probe_vec : (3,) unit vector in the probe direction
-            - scatter_vec: (3,) unit vector in the scattering direction
-            - ion_species : list of Particle strings describing each ion species
-
-        and may contain the following optional variables
-            - electron_vdir : (e#, 3) array of electron velocity unit vectors
-            - ion_vdir : (e#, 3) array of ion velocity unit vectors
-            - inst_fcn : A function that takes a wavelength array and represents
-                    a spectrometer insturment function.
-
-        These quantities cannot be varied during the fit.
-
-
-    params : `lmfit.Parameters` object
-        A Parameters object that must contains the following variables
-            - n: 0th order density in cm^-3
-            - Te_e# : Temperature in eV
-            - Ti_i# : Temperature in eV
-
-        and may contain the following optional variables
-            - efract_e# : Fraction of each electron population (must sum to 1) (optional)
-            - ifract_i# : Fraction of each ion population (must sum to 1) (optional)
-            - electron_speed_e# : Electron speed in m/s (optional)
-            - ion_speed_i# : Ion speed in m/s (optional)
-
-        where i# and e# are the number of electron and ion populations,
-        zero-indexed, respectively (eg. 0,1,2...).
-
-        These quantities can be either fixed or varying.
-
-
->>>>>>> 669a805b
     Returns
     -------
 
@@ -865,8 +571,7 @@
     for k in req_settings:
         if k not in skeys:
             raise KeyError(f"{k} was not provided in settings, but is required.")
-
-<<<<<<< HEAD
+			
     req_params = ["n", "Te_0", "Ti_0"]
     for k in req_params:
         if k not in pkeys:
@@ -929,60 +634,23 @@
         inst_fcn_arr *= 1 / np.sum(inst_fcn_arr)
         settings["inst_fcn_arr"]  = inst_fcn_arr
 
-
-    # Fill any missing required parameters
-    
-
-    if "electron_speed_0" not in pkeys:
-        params.add("electron_speed_0", value=0.0, vary=False)
-
-    if "ion_speed_0" not in pkeys:
-        params.add("ion_speed_0", value=0.0, vary=False)
-=======
-    if "efract_0" not in pkeys:
-        params.add("efract_0", value=1.0, vary=False)
-        pkeys.append("efract_0")
-    if "ifract_0" not in pkeys:
-        params.add("ifract_0", value=1.0, vary=False)
-        pkeys.append("ifract_0")
-
-    num_e = _count_populations_in_params(pkeys, "efract")
-    num_i = _count_populations_in_params(pkeys, "ifract")
->>>>>>> 669a805b
-
     # Automatically add an expression to the last efract parameter to
     # indicate that it depends on the others (so they sum to 1.0)
     # The resulting expression for the last of three will look like
     # efract_2.expr = "1.0 - efract_0 - efract_1"
-<<<<<<< HEAD
-    
-=======
->>>>>>> 669a805b
     if num_e > 1:
         nums = ["efract_" + str(i) for i in range(num_e - 1)]
         nums.insert(0, "1.0")
         params["efract_" + str(num_e - 1)].expr = " - ".join(nums)
 
-<<<<<<< HEAD
-    
-=======
->>>>>>> 669a805b
     if num_i > 1:
         nums = ["ifract_" + str(i) for i in range(num_i - 1)]
         nums.insert(0, "1.0")
         params["ifract_" + str(num_i - 1)].expr = " - ".join(nums)
 
-<<<<<<< HEAD
-    # TODO: raise an exception if the number of any of the ion or electron
-    # quantities isn't consistent with the number of that species defined
-    # by ifract or efract.
-    # Yes spectral_density() will complain about this, but catch that
-    # mistake earlier here for a better error message!
-=======
     # **************
     # Electron velocity
     # **************
-
     electron_speed = np.zeros([num_e])
     for e in range(num_e):
         k = "electron_speed_" + str(e)
@@ -1006,7 +674,7 @@
     settings["electron_vdir"] = settings["electron_vdir"] / norm[:, np.newaxis]
 
     # **************
-    # Ionvelocity
+    # Ion velocity
     # **************
 
     ion_speed = np.zeros([num_i])
@@ -1056,7 +724,6 @@
     # TODO: raise an exception if the number of any of the ion or electron
     # quantities isn't consistent with the number of that species defined
     # by ifract or efract.
->>>>>>> 669a805b
 
     # Create a lmfit.Model
     # nan_policy='omit' automatically ignores NaN values in data, allowing those
