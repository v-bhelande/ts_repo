.. _thomson:

******************
Thomson scattering
******************

.. currentmodule:: plasmapy.diagnostics.thomson

.. automodapi:: plasmapy.diagnostics.thomson
   :no-heading:

.. nbgallery::
    :caption: Examples

<<<<<<< HEAD
    /notebooks/thomson
    /notebooks/thomson_fitting
=======
    /notebooks/diagnostics/thomson
>>>>>>> 5eb8450c
<|MERGE_RESOLUTION|>--- conflicted
+++ resolved
@@ -12,9 +12,5 @@
 .. nbgallery::
     :caption: Examples
 
-<<<<<<< HEAD
-    /notebooks/thomson
-    /notebooks/thomson_fitting
-=======
     /notebooks/diagnostics/thomson
->>>>>>> 5eb8450c
+    /notebooks/diagnostics/thomson_fitting